# JavaScript Coding Guidelines

This is a set of coding conventions and rules for use in JavaScript programming. It is inspired by the Sun document Code Conventions for the Java Programming Language. It is heavily modified of course because JavaScript is not Java.

The long-term value of software to an organization is in direct proportion to the quality of the codebase. Over its lifetime, a program will be handled by many pairs of hands and eyes. If a program is able to clearly communicate its structure and characteristics, it is less likely that it will break when modified in the never-too-distant future.

Code conventions can help in reducing the brittleness of programs.

All of our JavaScript code is sent directly to the public. It should always be of publication quality.

Neatness counts.

## JavaScript Files

JavaScript programs should be stored in and delivered as .js files.

JavaScript code should not be embedded in HTML files unless the code is specific to a single session. Code in HTML adds significantly to pageweight with no opportunity for mitigation by caching and compression.

`<script src=filename.js>` tags should be placed as late in the body as possible. This reduces the effects of delays imposed by script loading on other page components. There is no need to use the language or type attributes. It is the server, not the script tag, that determines the MIME type.

## Indentation

The unit of indentation is four spaces. Use of tabs should be avoided because (as of this writing in the 21st Century) there still is not a standard for the placement of tabstops. The use of spaces can produce a larger filesize, but the size is not significant over local networks, and the difference is eliminated by minification.

## Nesting

Avoid deep nesting as much as possible, best practice is no more than three deep. If you find yourself nesting too deeply, try separate it into multiple functions.

``` js
// Pyramid of Doom!
if ... {
    for ... {
        while ... {
            if ... {
            }
        }
    }
}
```

## Line Length

Avoid lines longer than 80 characters. When a statement will not fit on a single line, it may be necessary to break it. Place the break after an operator, ideally after a comma. A break after an operator decreases the likelihood that a copy-paste error will be masked by semicolon insertion. The next line should be indented 8 spaces.

## Comments

Be generous with comments. It is useful to leave information that will be read at a later time by people (possibly yourself) who will need to understand what you have done. The comments should be well-written and clear, just like the code they are annotating. An occasional nugget of humor might be appreciated. Frustrations and resentments will not.

It is important that comments be kept up-to-date. Erroneous comments can make programs even harder to read and understand.

Make comments meaningful. Focus on what is not immediately visible. Don't waste the reader's time with stuff like

``` js
i = 0; // Set i to zero.
```

Generally use line comments. Save block comments for formal documentation and for commenting out.

## Variable Declarations

All variables should be declared before used. JavaScript does not require this, but doing so makes the program easier to read and makes it easier to detect undeclared variables that may become implied globals. Implied global variables should never be used.

The var statements should be the first statements in the function body.

It is preferred that each variable be given its own line. They should be listed in alphabetical order.


``` js
var currentEntry, // currently selected table entry
    level = 0,    // indentation level
    size;         // size of table
```

JavaScript does not have block scope, so defining variables in blocks can confuse programmers who are experienced with other C family languages. Define all variables at the top of the function.

Use of global variables should be minimized. Implied global variables should never be used.

## Function Declarations

All functions should be declared before they are used. Inner functions should follow the var statement. This helps make it clear what variables are included in its scope.

There should be no space between the name of a function and the ( (left parenthesis) of its parameter list. There should be one space between the ) (right parenthesis) and the { (left curly brace) that begins the statement body. The body itself is indented four spaces. The } (right curly brace) is aligned with the line containing the beginning of the declaration of the function.

Naming conventions should follow camelCase, with the first letter being lowercase. Use descriptive enough method names that reading documentation is as optional as it needs to be. Go over the line limit if necessary

``` js
function outer(c, d) {
    var e = c * d;

    function inner(a, b) {
        return (e * a) + b;
    }

    return inner(0, 1);
}
```

This convention works well with JavaScript because in JavaScript, functions and object literals can be placed anywhere that an expression is allowed. It provides the best readability with inline functions and complex structures.

``` js
function getElementsByClassName(className) {
    var results = [];
    walkTheDOM(document.body, function (node) {
        var a;                  // array of class names
        var c = node.className; // the node's classname
        var i;                  // loop counter

       // If the node has a class name, then split it into a list of simple names.
       // If any of them match the requested name, then append the node to the set of results.
        if (c) {
            a = c.split(' ');
            for (i = 0; i < a.length; i += 1) {
                if (a[i] === className) {
                    results.push(node);
                    break;
                }
            }
        }
    });
    return results;
}
```

If a function literal is anonymous, there should be one space between the word function and the ( (left parenthesis). If the space is omited, then it can appear that the function's name is function, which is an incorrect reading.

``` js
div.onclick = function (e) {
    return false;
};

that = {
    method: function () {
        return this.datum;
    },
    datum: 0
};
```

Use of global functions should be minimized.

When a function is to be invoked immediately, the entire invocation expression should be wrapped in parents so that it is clear that the value being produced is the result of the function and not the function itself.

``` js
var collection = (function () {
    var keys = [], values = [];

    return {
        get: function (key) {
            var at = keys.indexOf(key);
            if (at >= 0) {
                return values[at];
            }
        },
        set: function (key, value) {
            var at = keys.indexOf(key);
            if (at < 0) {
                at = keys.length;
            }
            keys[at] = key;
            values[at] = value;
        },
        remove: function (key) {
            var at = keys.indexOf(key);
            if (at >= 0) {
                keys.splice(at, 1);
                values.splice(at, 1);
            }
        }
    };
}());
```

Curly braces in-line

## Names

Names should be formed from the 26 upper and lower case letters (A .. Z, a .. z), the 10 digits (0 .. 9), and _ (underbar). Avoid use of international characters because they may not read well or be understood everywhere. Do not use $ (dollar sign) or \ (backslash) in names.

Do not use _ (underbar) as the first character of a name. It is sometimes used to indicate privacy, but it does not actually provide privacy. If privacy is important, use the forms that provide private members. Avoid conventions that demonstrate a lack of competence.

Naming conventions should follow camelCase, with the first letter being lowercase in most cases. Use descriptive enough variable names that comments are not necessary. Go over the line limit if necessary

Constructor functions which must be used with the new prefix should start with a capital letter. JavaScript issues neither a compile-time warning nor a run-time warning if a required new is omitted. Bad things can happen if new is not used, so the capitalization convention is the only defense we have.

Global variables should be in all caps. (JavaScript does not have macros or constants, so there isn't much point in using all caps to signify features that JavaScript doesn't have.)

## Statements

### Simple Statements

Each line should contain at most one statement. Put a ; (semicolon) at the end of every simple statement. Note that an assignment statement which is assigning a function literal or object literal is still an assignment statement and must end with a semicolon.

JavaScript allows any expression to be used as a statement. This can mask some errors, particularly in the presence of semicolon insertion. The only expressions that should be used as statements are assignments and invocations.

### Compound Statements

Compound statements are statements that contain lists of statements enclosed in { } (curly braces).

The enclosed statements should be indented four more spaces.
The { (left curly brace) should be at the end of the line that begins the compound statement.
The } (right curly brace) should begin a line and be indented to align with the beginning of the line containing the matching { (left curly brace).
Braces should be used around all statements, even single statements, when they are part of a control structure, such as an if or for statement. This makes it easier to add statements without accidentally introducing bugs.
Labels

Statement labels are optional. Only these statements should be labeled: while, do, for, switch.

### return Statement

A return statement with a value should not use ( ) (parentheses) around the value. The return value expression must start on the same line as the return keyword in order to avoid semicolon insertion.

### if Statement

The if class of statements should have the following form:

``` js
if (condition) {
    statements
}

if (condition) {
    statements
} else {
    statements
}

if (condition) {
    statements
} else if (condition) {
    statements
} else {
    statements
}
```

### for Statement

A for class of statements should have the following form:

``` js
for (initialization; condition; update) {
    statements
}

for (variable in object) {
    if (filter) {
        statements
    } 
}
```

The first form should be used with arrays and with loops of a predeterminable number of iterations.

The second form should be used with objects. Be aware that members that are added to the prototype of the object will be included in the enumeration. It is wise to program defensively by using the hasOwnProperty method to distinguish the true members of the object:

``` js
for (variable in object) {
    if (object.hasOwnProperty(variable)) {
        statements
    } 
}
```

### while Statement

A while statement should have the following form:

``` js
while (condition) {
    statements
}
```

### do Statement

A do statement should have the following form:

``` js
do {
    statements
} while (condition);
```

Unlike the other compound statements, the do statement always ends with a ; (semicolon).

### switch Statement

A switch statement should have the following form:

``` js
switch (expression) {
case expression:
    statements
default:
    statements
}
```

Each case is aligned with the switch. This avoids over-indentation.

Each group of statements (except the default) should end with break, return, or throw. Do not fall through.

### try Statement

The try class of statements should have the following form:

``` js
try {
    statements
} catch (variable) {
    statements
}

try {
    statements
} catch (variable) {
    statements
} finally {
    statements
}
```

### continue Statement

Avoid use of the continue statement. It tends to obscure the control flow of the function.

### with Statement

The with statement should not be used.

## Whitespace

Blank lines improve readability by setting off sections of code that are logically related.

Blank spaces should be used in the following circumstances:

A keyword followed by ( (left parenthesis) should be separated by a space.

Never mix spaces and tabs.

``` js
while (true) {
```

A blank space should not be used between a function value and its ( (left parenthesis). This helps to distinguish between keywords and function invocations.
All binary operators except . (period) and ( (left parenthesis) and [ (left bracket) should be separated from their operands by a space.
No space should separate a unary operator and its operand except when the operator is a word such as typeof.
Each ; (semicolon) in the control part of a for statement should be followed with a space.
Whitespace should follow every , (comma).
Bonus Suggestions

## {} and []

Use {} instead of new Object(). Use [] instead of new Array().

Use arrays when the member names would be sequential integers. Use objects when the member names are arbitrary strings or names.

## , (comma) Operator

Avoid the use of the comma operator except for very disciplined use in the control part of for statements. (This does not apply to the comma separator, which is used in object literals, array literals, var statements, and parameter lists.)

End each element in array with a comma especially if each element is on its own line

## Block Scope

In JavaScript blocks do not have scope. Only functions have scope. Do not use blocks except as required by the compound statements.

## Assignment Expressions

Avoid doing assignments in the condition part of if and while statements.

Is

``` js
if (a = b) {
```

a correct statement? Or was

``` js
if (a == b) {
```

intended? Avoid constructs that cannot easily be determined to be correct.

## === and !== Operators.

It is almost always better to use the === and !== operators. The == and != operators do type coercion. In particular, do not use == to compare against falsy values.

## Confusing Pluses and Minuses

Be careful to not follow a + with + or ++. This pattern can be confusing. Insert parents between them to make your intention clear.

``` js
total = subtotal + +myInput.value;
```

is better written as

``` js
total = subtotal + (+myInput.value);
```

so that the + + is not misread as ++.

## eval is Evil

The eval function is the most misused feature of JavaScript. Avoid it.

eval has aliases. Do not use the Function constructor. Do not pass strings to setTimeout or setInterval.

<<<<<<< HEAD
## Spacing for operations

Spacing should be used between operands and operators. For example, for a line where simple arithmetic is used, instead of typing; "val x=a+b", rather type; "val x = a + b".

This improves the readability of the code and reduces ambiguity when attempting to understand what the code is meant to do.

## Parentheses for operations

Parentheses should be used wherever compound statements are being used. For example, in a compound arithmetic operation such as: "val hexArea = (3 * Math.sqrt(3) * s * s / 2);", this could lead to ambiguous understanding of what the written code does, and could potentially lead to issues or erroneous results in some cases.

The correct form of how the above code should be written is as follows: "val hexArea = ( (3 * Math.sqrt(3)) * (s * s) / 2);"

## {} and Scope

In the case of functions, loops and conditional statements, the "{" should be placed on a new line after the decleration of the statements required, this improves the readability of the code as it keeps the opening and closing ({ and }) characters in line with each other.

## Repetition

In the case of code that needs to be reused in multiple areas, rather create a function which performs the functionality of the code that needs to be reused. This makes it easily readable as readers will not wonder if the different code does the same thing or not as they both use the same function.

This can also, in some cases, make it easier for updating or revision of the code, as you will only need to edit the code in one place.

(forked from http://javascript.crockford.com/code.html)
=======
(forked from http://javascript.crockford.com/code.html)


## Code Structure

End code lines with semi-colon

Space between functions' blocks

## Visual Studio Code Extensions

Prettier/ any common code formatter
>>>>>>> fb5186eb
<|MERGE_RESOLUTION|>--- conflicted
+++ resolved
@@ -408,7 +408,6 @@
 
 eval has aliases. Do not use the Function constructor. Do not pass strings to setTimeout or setInterval.
 
-<<<<<<< HEAD
 ## Spacing for operations
 
 Spacing should be used between operands and operators. For example, for a line where simple arithmetic is used, instead of typing; "val x=a+b", rather type; "val x = a + b".
@@ -432,8 +431,6 @@
 This can also, in some cases, make it easier for updating or revision of the code, as you will only need to edit the code in one place.
 
 (forked from http://javascript.crockford.com/code.html)
-=======
-(forked from http://javascript.crockford.com/code.html)
 
 
 ## Code Structure
@@ -445,4 +442,3 @@
 ## Visual Studio Code Extensions
 
 Prettier/ any common code formatter
->>>>>>> fb5186eb
