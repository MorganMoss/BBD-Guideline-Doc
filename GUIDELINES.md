# JavaScript Coding Guidelines

This is a set of coding conventions and rules for use in JavaScript programming. It is inspired by the Sun document Code Conventions for the Java Programming Language. It is heavily modified of course because JavaScript is not Java.

The long-term value of software to an organization is in direct proportion to the quality of the codebase. Over its lifetime, a program will be handled by many pairs of hands and eyes. If a program is able to clearly communicate its structure and characteristics, it is less likely that it will break when modified in the never-too-distant future.

Code conventions can help in reducing the brittleness of programs.

All of our JavaScript code is sent directly to the public. It should always be of publication quality.

Neatness counts.

## JavaScript Files

JavaScript programs should be stored in and delivered as .js files.

JavaScript code should not be embedded in HTML files unless the code is specific to a single session. Code in HTML adds significantly to pageweight with no opportunity for mitigation by caching and compression.

`<script src=filename.js>` tags should be placed as late in the body as possible. This reduces the effects of delays imposed by script loading on other page components. There is no need to use the language or type attributes. It is the server, not the script tag, that determines the MIME type.

## Indentation

The unit of indentation is four spaces. Use of tabs should be avoided because (as of this writing in the 21st Century) there still is not a standard for the placement of tabstops. The use of spaces can produce a larger filesize, but the size is not significant over local networks, and the difference is eliminated by minification.

## Nesting

Avoid deep nesting as much as possible, best practice is no more than three deep. If you find yourself nesting too deeply, try separate it into multiple functions.

``` js
// Pyramid of Doom!
if ... {
    for ... {
        while ... {
            if ... {
            }
        }
    }
}
```

## Line Length

Avoid lines longer than 80 characters. When a statement will not fit on a single line, it may be necessary to break it. Place the break after an operator, ideally after a comma. A break after an operator decreases the likelihood that a copy-paste error will be masked by semicolon insertion. The next line should be indented 8 spaces.

## Comments

Be generous with comments. It is useful to leave information that will be read at a later time by people (possibly yourself) who will need to understand what you have done. The comments should be well-written and clear, just like the code they are annotating. An occasional nugget of humor might be appreciated. Frustrations and resentments will not.

It is important that comments be kept up-to-date. Erroneous comments can make programs even harder to read and understand.

Make comments meaningful. Focus on what is not immediately visible. Don't waste the reader's time with stuff like

``` js
i = 0; // Set i to zero.
```

Generally use line comments. Save block comments for formal documentation and for commenting out.

``` js
  /**
   * Reduces a sequence of names to initials.
   * @param  {String} name  Space Delimited sequence of names.
   * @param  {String} sep   A period separating the initials.
   * @param  {String} trail A period ending the initials.
   * @param  {String} hyph  A hypen separating double names.
   * @return {String}       Properly formatted initials.
   */
  function makeInits(name, sep, trail, hyph) {
    function splitBySpace(nm) {
      return nm.trim().split(/\s+/).map(function(x) {return x[0]}).join(sep).toUpperCase();
    }
    return name.split(hyph).map(splitBySpace).join(hyph) + trail;
  }
  /**
   * Reduces a sequence of names to initials.
   * @param  {String} name Space delimited sequence of names.
   * @return {String}      Properly formatted initials.
   */
  function makeInitials(name) {
    return makeInits(name, '.', '.', '-');
  }
```

## Variable Declarations

All variables should be declared before used. JavaScript does not require this, but doing so makes the program easier to read and makes it easier to detect undeclared variables that may become implied globals. Implied global variables should never be used.

The var statements should be the first statements in the function body.

It is preferred that each variable be given its own line. They should be listed in alphabetical order.


``` js
var currentEntry, // currently selected table entry
    level = 0,    // indentation level
    size;         // size of table
```

JavaScript does not have block scope, so defining variables in blocks can confuse programmers who are experienced with other C family languages. Define all variables at the top of the function.

Use of global variables should be minimized. Implied global variables should never be used.

## Function Declarations

All functions should be declared before they are used. Inner functions should follow the var statement. This helps make it clear what variables are included in its scope.

There should be no space between the name of a function and the ( (left parenthesis) of its parameter list. There should be one space between the ) (right parenthesis) and the { (left curly brace) that begins the statement body. The body itself is indented four spaces. The } (right curly brace) is aligned with the line containing the beginning of the declaration of the function.

Naming conventions should follow camelCase, with the first letter being lowercase. Use descriptive enough method names that reading documentation is as optional as it needs to be. Go over the line limit if necessary

``` js
function outer(c, d) {
    var e = c * d;

    function inner(a, b) {
        return (e * a) + b;
    }

    return inner(0, 1);
}
```

This convention works well with JavaScript because in JavaScript, functions and object literals can be placed anywhere that an expression is allowed. It provides the best readability with inline functions and complex structures.

``` js
function getElementsByClassName(className) {
    var results = [];
    walkTheDOM(document.body, function (node) {
        var a;                  // array of class names
        var c = node.className; // the node's classname
        var i;                  // loop counter

       // If the node has a class name, then split it into a list of simple names.
       // If any of them match the requested name, then append the node to the set of results.
        if (c) {
            a = c.split(' ');
            for (i = 0; i < a.length; i += 1) {
                if (a[i] === className) {
                    results.push(node);
                    break;
                }
            }
        }
    });
    return results;
}
```

If a function literal is anonymous, there should be one space between the word function and the ( (left parenthesis). If the space is omited, then it can appear that the function's name is function, which is an incorrect reading.

``` js
div.onclick = function (e) {
    return false;
};

that = {
    method: function () {
        return this.datum;
    },
    datum: 0
};
```

Use of global functions should be minimized.

When a function is to be invoked immediately, the entire invocation expression should be wrapped in parents so that it is clear that the value being produced is the result of the function and not the function itself.

``` js
var collection = (function () {
    var keys = [], values = [];

    return {
        get: function (key) {
            var at = keys.indexOf(key);
            if (at >= 0) {
                return values[at];
            }
        },
        set: function (key, value) {
            var at = keys.indexOf(key);
            if (at < 0) {
                at = keys.length;
            }
            keys[at] = key;
            values[at] = value;
        },
        remove: function (key) {
            var at = keys.indexOf(key);
            if (at >= 0) {
                keys.splice(at, 1);
                values.splice(at, 1);
            }
        }
    };
}());
```

Curly braces in-line

And ensure methods have a single responsibility for more self-explanatory code.

## Names

Names should be formed from the 26 upper and lower case letters (A .. Z, a .. z), the 10 digits (0 .. 9), and _ (underbar). Avoid use of international characters because they may not read well or be understood everywhere. Do not use $ (dollar sign) or \ (backslash) in names.

Do not use _ (underbar) as the first character of a name. It is sometimes used to indicate privacy, but it does not actually provide privacy. If privacy is important, use the forms that provide private members. Avoid conventions that demonstrate a lack of competence.

Naming conventions should follow camelCase, with the first letter being lowercase in most cases. Use descriptive enough variable names that comments are not necessary. Go over the line limit if necessary

Constructor functions which must be used with the new prefix should start with a capital letter. JavaScript issues neither a compile-time warning nor a run-time warning if a required new is omitted. Bad things can happen if new is not used, so the capitalization convention is the only defense we have.

Global variables should be in all caps. (JavaScript does not have macros or constants, so there isn't much point in using all caps to signify features that JavaScript doesn't have.)

## Statements

### Simple Statements

Each line should contain at most one statement. Put a ; (semicolon) at the end of every simple statement. Note that an assignment statement which is assigning a function literal or object literal is still an assignment statement and must end with a semicolon.

JavaScript allows any expression to be used as a statement. This can mask some errors, particularly in the presence of semicolon insertion. The only expressions that should be used as statements are assignments and invocations.

### Compound Statements

Compound statements are statements that contain lists of statements enclosed in { } (curly braces).

The enclosed statements should be indented four more spaces.
The { (left curly brace) should be at the end of the line that begins the compound statement.
The } (right curly brace) should begin a line and be indented to align with the beginning of the line containing the matching { (left curly brace).
Braces should be used around all statements, even single statements, when they are part of a control structure, such as an if or for statement. This makes it easier to add statements without accidentally introducing bugs.
Labels

Statement labels are optional. Only these statements should be labeled: while, do, for, switch.

### return Statement

A return statement with a value should not use ( ) (parentheses) around the value. The return value expression must start on the same line as the return keyword in order to avoid semicolon insertion.

### if Statement

The if class of statements should have the following form:

``` js

if (condition) {
    statements
} else {
    statements
}

if (condition) {
    statements
} else if (condition) {
    statements
} else {
    statements
}
```

### for Statement

A for class of statements should have the following form:

``` js
for (initialization; condition; update) {
    statements
}

for (variable in object) {
    if (filter) {
        statements
    } 
}
```

The first form should be used with arrays and with loops of a predeterminable number of iterations.

The second form should be used with objects. Be aware that members that are added to the prototype of the object will be included in the enumeration. It is wise to program defensively by using the hasOwnProperty method to distinguish the true members of the object:

``` js
for (variable in object) {
    if (object.hasOwnProperty(variable)) {
        statements
    } 
}
```

### while Statement

A while statement should have the following form:

``` js
while (condition) {
    statements
}
```

### do Statement

A do statement should have the following form:

``` js
do {
    statements
} while (condition);
```

Unlike the other compound statements, the do statement always ends with a ; (semicolon).

### switch Statement

A switch statement should have the following form:

``` js
switch (expression) {
case expression:
    statements
default:
    statements
}
```

Each case is aligned with the switch. This avoids over-indentation.

Each group of statements (except the default) should end with break, return, or throw. Do not fall through.

### try Statement

The try class of statements should have the following form:

``` js
try {
    statements
} catch (variable) {
    statements
}

try {
    statements
} catch (variable) {
    statements
} finally {
    statements
}
```

### continue Statement

Avoid use of the continue statement. It tends to obscure the control flow of the function.

### with Statement

The with statement should not be used.

## Whitespace

Blank lines improve readability by setting off sections of code that are logically related.

Blank spaces should be used in the following circumstances:

A keyword followed by ( (left parenthesis) should be separated by a space.

Never mix spaces and tabs.

``` js
while (true) {
```

A blank space should not be used between a function value and its ( (left parenthesis). This helps to distinguish between keywords and function invocations.
All binary operators except . (period) and ( (left parenthesis) and [ (left bracket) should be separated from their operands by a space.
No space should separate a unary operator and its operand except when the operator is a word such as typeof.
Each ; (semicolon) in the control part of a for statement should be followed with a space.
Whitespace should follow every , (comma).
Bonus Suggestions

## {} and []

Use {} instead of new Object(). Use [] instead of new Array().

Use arrays when the member names would be sequential integers. Use objects when the member names are arbitrary strings or names.

## , (comma) Operator

Avoid the use of the comma operator except for very disciplined use in the control part of for statements. (This does not apply to the comma separator, which is used in object literals, array literals, var statements, and parameter lists.)

End each element in array with a comma especially if each element is on its own line

## Block Scope

In JavaScript blocks do not have scope. Only functions have scope. Do not use blocks except as required by the compound statements.

## Assignment Expressions

Avoid doing assignments in the condition part of if and while statements.

Is

``` js
if (a = b) {
```

a correct statement? Or was

``` js
if (a == b) {
```

intended? Avoid constructs that cannot easily be determined to be correct.

## === and !== Operators.

It is almost always better to use the === and !== operators. The == and != operators do type coercion. In particular, do not use == to compare against falsy values.

## Confusing Pluses and Minuses

Be careful to not follow a + with + or ++. This pattern can be confusing. Insert parents between them to make your intention clear.

``` js
total = subtotal + +myInput.value;
```

is better written as

``` js
total = subtotal + (+myInput.value);
```

so that the + + is not misread as ++.

## eval is Evil

The eval function is the most misused feature of JavaScript. Avoid it.

eval has aliases. Do not use the Function constructor. Do not pass strings to setTimeout or setInterval.

## Spacing for operations

Spacing should be used between operands and operators. For example, for a line where simple arithmetic is used, instead of typing; "val x=a+b", rather type; "val x = a + b".

This improves the readability of the code and reduces ambiguity when attempting to understand what the code is meant to do.

## Parentheses for operations

Parentheses should be used wherever compound statements are being used. For example, in a compound arithmetic operation such as: "val hexArea = (3 * Math.sqrt(3) * s * s / 2);", this could lead to ambiguous understanding of what the written code does, and could potentially lead to issues or erroneous results in some cases.

The correct form of how the above code should be written is as follows: "val hexArea = ( (3 * Math.sqrt(3)) * (s * s) / 2);"

## {} and Scope

In the case of functions, loops and conditional statements, the "{" should be placed on the same line as the declaration of the statements required, this removes unnecessary lines and makes the code neater and more compact.

## Repetition

In the case of code that needs to be reused in multiple areas, rather create a function which performs the functionality of the code that needs to be reused. This makes it easily readable as readers will not wonder if the different code does the same thing or not as they both use the same function.

This can also, in some cases, make it easier for updating or revision of the code, as you will only need to edit the code in one place.

(forked from http://javascript.crockford.com/code.html)


## Code Structure

End code lines with semi-colon

Space between functions' blocks

## Visual Studio Code Extensions

<<<<<<< HEAD
Prettier/ any common code formatter

## Debugging

Printing to console is prohibited. Use logs if absolutely necessary.
Attach a debugger if you need to debug code. 
=======
Prettier as a common code formatter

## Modularize — one function per task
This is a general programming best practice — making sure that you create functions that fulfill one job at a time makes it easy for other developers to debug and change your code without having to scan through all the code to work out what code block performs what function.

This also applies to creating helper functions for common tasks. If you find yourself doing the same thing in several different functions then it is a good idea to create a more generic helper function instead, and reuse that functionality where it is needed.
>>>>>>> c7c7f970
<|MERGE_RESOLUTION|>--- conflicted
+++ resolved
@@ -465,18 +465,14 @@
 
 ## Visual Studio Code Extensions
 
-<<<<<<< HEAD
-Prettier/ any common code formatter
-
-## Debugging
-
-Printing to console is prohibited. Use logs if absolutely necessary.
-Attach a debugger if you need to debug code. 
-=======
 Prettier as a common code formatter
 
 ## Modularize — one function per task
 This is a general programming best practice — making sure that you create functions that fulfill one job at a time makes it easy for other developers to debug and change your code without having to scan through all the code to work out what code block performs what function.
 
 This also applies to creating helper functions for common tasks. If you find yourself doing the same thing in several different functions then it is a good idea to create a more generic helper function instead, and reuse that functionality where it is needed.
->>>>>>> c7c7f970
+
+## Debugging
+
+Printing to console is prohibited. Use logs if absolutely necessary.
+Attach a debugger if you need to debug code. 